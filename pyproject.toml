[tool.poetry]
name = "discriminative_lexicon_model"
<<<<<<< HEAD
version = "2.0,0"
=======
version = "2.0.1"
>>>>>>> ed2ea971
description = "Python-implementation of Discriminative Lexicon Model / Linear Discriminative Learning"

license = "MIT"

authors = ["Motoki Saito <motoki.saito@uni-tuebingen.de>"]

readme = "README.rst"

repository = "https://github.com/quantling/discriminative_lexicon_model"
homepage = "https://discriminative-lexicon-model.readthedocs.io/en/latest/"

classifiers = ['Development Status :: 3 - Alpha',
               'Environment :: Console',
               'Intended Audience :: Science/Research',
               'License :: OSI Approved :: MIT License',
               'Operating System :: POSIX :: Linux',
               'Operating System :: MacOS',
               'Operating System :: Microsoft :: Windows',
               'Programming Language :: Python',
               'Programming Language :: Python :: 3.11',
               'Programming Language :: Python :: 3 :: Only',
               'Topic :: Scientific/Engineering']

[tool.poetry.dependencies]
python = ">=3.11"
numpy = ">=1.26"
scipy = ">=1.13"
pandas = ">=2.2"
xarray = ">=2023.6"
fasttext = ">=0.9"
tqdm = ">=4.66"
setuptools = ">=72.1"

[tool.poetry.dev-dependencies]
pytest = ">=7.4"
sphinx = ">=7.3"
sphinx_rtd_theme = ">=2.0"

[build-system]
requires = ["poetry-core"]
build-backend = "poetry.core.masonry.api"<|MERGE_RESOLUTION|>--- conflicted
+++ resolved
@@ -1,10 +1,6 @@
 [tool.poetry]
 name = "discriminative_lexicon_model"
-<<<<<<< HEAD
-version = "2.0,0"
-=======
 version = "2.0.1"
->>>>>>> ed2ea971
 description = "Python-implementation of Discriminative Lexicon Model / Linear Discriminative Learning"
 
 license = "MIT"
